"""LoRA fine-tuning helper."""

from __future__ import annotations

import os

import torch
from datasets import load_dataset
from huggingface_hub import login
from peft import LoraConfig, get_peft_model, prepare_model_for_kbit_training
from sklearn.model_selection import train_test_split
from transformers import (
    AutoModelForCausalLM,
    AutoTokenizer,
    BitsAndBytesConfig,
    EarlyStoppingCallback,
    TrainingArguments,
)
from trl import SFTTrainer

BASE_MODEL = "mistralai/Mistral-7B-Instruct-v0.2"
# dataset built by ``vgj_chat.data.dataset.build_auto_dataset``
# combines manual and automatically generated Q&A pairs
COMBINED_QA_JL = "vgj_combined.jsonl"
CHECKPOINT_DIR = "lora-vgj-checkpoint"

LORA_R = 16
LORA_ALPHA = 32
LORA_DROPOUT = 0.05
BATCH_PER_GPU = 4
GRAD_ACC_STEPS = 4
LOG_STEPS = 1
EVAL_STEPS = 1
PATIENCE = 3
EPOCHS = 10
LR = 2e-4


def run_finetune() -> None:
    hf_token = os.getenv("VGJ_HF_TOKEN")
    if hf_token:
        login(token=hf_token)
    tok = AutoTokenizer.from_pretrained(BASE_MODEL, use_fast=True, token=hf_token)
    tok.pad_token = tok.eos_token
    if torch.cuda.is_available():
        bnb_cfg = BitsAndBytesConfig(
            load_in_4bit=True,
            bnb_4bit_quant_type="nf4",
            bnb_4bit_compute_dtype=torch.float16,
            bnb_4bit_use_double_quant=True,
        )
        base = AutoModelForCausalLM.from_pretrained(
            BASE_MODEL,
            quantization_config=bnb_cfg,
            device_map={"": 0},
            torch_dtype=torch.float16,
            token=hf_token,
        )
    else:
        base = AutoModelForCausalLM.from_pretrained(
            BASE_MODEL,
            torch_dtype=torch.float32,
            token=hf_token,
        )
    base = prepare_model_for_kbit_training(base)
    lora_cfg = LoraConfig(
        r=LORA_R,
        lora_alpha=LORA_ALPHA,
        lora_dropout=LORA_DROPOUT,
        bias="none",
        task_type="CAUSAL_LM",
    )
    model = get_peft_model(base, lora_cfg)
    model.config.use_cache = False
<<<<<<< HEAD
    model.gradient_checkpointing_enable(
        gradient_checkpointing_kwargs={"use_reentrant": False}
    )
=======
>>>>>>> 535da105

    def to_chat(ex):
        user = ex["instruction"].strip()
        if ex["input"]:
            user += "\n" + ex["input"].strip()
        return {"text": f"<s>[INST] {user} [/INST] {ex['output'].strip()} </s>"}

    dataset = load_dataset("json", data_files=COMBINED_QA_JL, split="train").map(
        to_chat, remove_columns=["instruction", "input", "output"]
    )
    train_idx, eval_idx = train_test_split(
        list(range(len(dataset))), test_size=0.1, random_state=42
    )
    train_set = dataset.select(train_idx)
    eval_set = dataset.select(eval_idx)
    train_args = TrainingArguments(
        output_dir=CHECKPOINT_DIR,
        per_device_train_batch_size=BATCH_PER_GPU,
        gradient_accumulation_steps=GRAD_ACC_STEPS,
        num_train_epochs=EPOCHS,
        learning_rate=LR,
        lr_scheduler_type="cosine",
        warmup_ratio=0.03,
        logging_steps=LOG_STEPS,
        eval_strategy="steps",
        eval_steps=EVAL_STEPS,
        load_best_model_at_end=True,
        metric_for_best_model="eval_loss",
        greater_is_better=False,
        save_strategy="steps",
        fp16=True,
        report_to=[],
    )
    trainer = SFTTrainer(
        model=model,
        args=train_args,
        train_dataset=train_set,
        eval_dataset=eval_set,
        callbacks=[
            EarlyStoppingCallback(
                early_stopping_patience=PATIENCE, early_stopping_threshold=0.0
            )
        ],
        label_names=[],
    )
    trainer.train()
    model.save_pretrained(CHECKPOINT_DIR)
    tok.save_pretrained(CHECKPOINT_DIR)
    print(f"LoRA adapter + tokenizer saved to → {CHECKPOINT_DIR}")<|MERGE_RESOLUTION|>--- conflicted
+++ resolved
@@ -72,12 +72,9 @@
     )
     model = get_peft_model(base, lora_cfg)
     model.config.use_cache = False
-<<<<<<< HEAD
     model.gradient_checkpointing_enable(
         gradient_checkpointing_kwargs={"use_reentrant": False}
     )
-=======
->>>>>>> 535da105
 
     def to_chat(ex):
         user = ex["instruction"].strip()
