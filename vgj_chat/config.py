--- conflicted
+++ resolved
@@ -26,11 +26,8 @@
     rerank_model: str = "BAAI/bge-reranker-base"
 
     # RAG settings
-<<<<<<< HEAD
     top_k: int = 1
-=======
-    top_k: int = 3
->>>>>>> e799b5ab
+
     score_min: float = 0.0
     max_new_tokens: int = 256
 
